package com.linkedin.clustermanager.agent.file;

import java.util.ArrayList;
import java.util.List;

import org.apache.log4j.Logger;

import com.linkedin.clustermanager.ClusterManagementService;
import com.linkedin.clustermanager.PropertyType;
import com.linkedin.clustermanager.ZNRecord;
import com.linkedin.clustermanager.model.ExternalView;
import com.linkedin.clustermanager.model.IdealState;
import com.linkedin.clustermanager.model.IdealState.IdealStateModeProperty;
import com.linkedin.clustermanager.model.InstanceConfig;
import com.linkedin.clustermanager.model.StateModelDefinition;
import com.linkedin.clustermanager.store.PropertyStoreException;
import com.linkedin.clustermanager.store.file.FilePropertyStore;
import com.linkedin.clustermanager.tools.StateModelConfigGenerator;
import com.linkedin.clustermanager.util.CMUtil;

public class FileClusterManagementTool implements ClusterManagementService
{
  private static Logger logger = Logger.getLogger(FileClusterManagementTool.class);
  private final FilePropertyStore<ZNRecord> _store;

  public FileClusterManagementTool(FilePropertyStore<ZNRecord> store)
  {
    _store = store;
  }

  @Override
  public List<String> getClusters()
  {
    throw new UnsupportedOperationException(
      "getClusters() is NOT supported by FileClusterManagementTool");

  }

  @Override
  public List<String> getInstancesInCluster(String clusterName)
  {
    String path = CMUtil.getConfigPath(clusterName);

    List<String> childs = null;
    List<String> instanceNames = new ArrayList<String>();
    try
    {
      childs = _store.getPropertyNames(path);
      for (String child : childs)
      {
        // strip config path from instanceName
        String instanceName = child.substring(child.lastIndexOf('/') + 1);
        instanceNames.add(instanceName);
      }
      return instanceNames;
    }
    catch (PropertyStoreException e)
    {
      logger.error("Fail to getInstancesInCluster, cluster " + clusterName, e);
    }

    return null;
  }

  @Override
  public List<String> getResourceGroupsInCluster(String clusterName)
  {
    // TODO Auto-generated method stub
    // return null;
    throw new UnsupportedOperationException(
      "getResourceGroupsInCluster() is NOT supported by FileClusterManagementTool");

  }

  @Override
  public void addCluster(String clusterName, boolean overwritePrevRecord)
  {
    try
    {
//      if (_store.getProperty(path) != null)
//      {
//        LOG.warn("Target directory exists.Cleaning the target directory:" + path
//            + " overwritePrevRecord: " + overwritePrevRecord);
//        if (overwritePrevRecord)
//        {
//          _store.removeProperty(path);
//        } else
//        {
//          throw new PropertyStoreException("Target directory already exists, " +
//              "overwritePrevRecord: " + overwritePrevRecord);
//        }
//      }

      _store.removeNamespace(clusterName);
      _store.createPropertyNamespace(clusterName);

      _store.createPropertyNamespace(CMUtil.getIdealStatePath(clusterName));
      _store.createPropertyNamespace(CMUtil.getConfigPath(clusterName));
      _store.createPropertyNamespace(CMUtil.getLiveInstancesPath(clusterName));
      _store.createPropertyNamespace(CMUtil.getMemberInstancesPath(clusterName));
      _store.createPropertyNamespace(CMUtil.getExternalViewPath(clusterName));
      _store.createPropertyNamespace(CMUtil.getStateModelDefinitionPath(clusterName));

      StateModelConfigGenerator generator = new StateModelConfigGenerator();
      addStateModelDef(clusterName,
                       "MasterSlave",
                       new StateModelDefinition(generator.generateConfigForMasterSlave()));

    }
    catch(PropertyStoreException e)
    {
      logger.error("Fail to add cluster " + clusterName + "\nexception: " + e);
    }

  }



  @Override
  public void addResourceGroup(String clusterName, String resourceGroup, int numResources,
                               String stateModelRef)
  {
    String idealStatePath = CMUtil.getIdealStatePath(clusterName);
    String resourceGroupIdealStatePath = idealStatePath + "/" + resourceGroup;

//    if (_zkClient.exists(dbIdealStatePath))
//    {
//      logger.warn("Skip the operation. DB ideal state directory exists:"
//          + dbIdealStatePath);
//      return;
//    }

    IdealState idealState = new IdealState(resourceGroup);
    idealState.setNumPartitions(numResources);
    idealState.setStateModelDefRef(stateModelRef);
    idealState.setIdealStateMode(IdealStateModeProperty.AUTO.toString());
    try
    {
      _store.setProperty(resourceGroupIdealStatePath, idealState.getRecord());
    }
    catch (PropertyStoreException e)
    {
      logger.error("Fail to add resource group, cluster:" + clusterName +
          " resource group:" + resourceGroup +
          "\nexception: " + e);
    }

  }

  @Override
  public void addResourceGroup(String clusterName, String resourceGroup, int numResources,
                               String stateModelRef, String idealStateMode)
  {
    throw new UnsupportedOperationException("ideal state mode not supported in file-based cluster manager");
  }

  @Override
  public void addInstance(String clusterName, InstanceConfig config)
  {
    String configsPath = CMUtil.getConfigPath(clusterName);
    String nodeId = config.getId();
    String nodeConfigPath = configsPath + "/" + nodeId;

    try
    {
      _store.setProperty(nodeConfigPath, config.getRecord());
      _store.createPropertyNamespace(CMUtil.getMessagePath(clusterName, nodeId));
      _store.createPropertyNamespace(CMUtil.getCurrentStateBasePath(clusterName, nodeId));
      _store.createPropertyNamespace(CMUtil.getErrorsPath(clusterName, nodeId));
      _store.createPropertyNamespace(CMUtil.getStatusUpdatesPath(clusterName, nodeId));
    }
    catch(Exception e)
    {
      logger.error("Fail to add node, cluster:" + clusterName +
          "\nexception: " + e);
    }

  }

  @Override
  public void dropInstance(String clusterName, InstanceConfig config) {
	  String configsPath = CMUtil.getConfigPath(clusterName);
	  String nodeId = config.getId();
	  String nodeConfigPath = configsPath + "/" + nodeId;

	  try
    {
      _store.setProperty(nodeConfigPath, config.getRecord());
    }
    catch(Exception e)
    {
      logger.error("Fail to drop node, cluster:" + clusterName, e);
    }
  }

  @Override
  public IdealState getResourceGroupIdealState(String clusterName, String resourceGroupName)
  {
    return new FileBasedDataAccessor(_store, clusterName).getProperty(IdealState.class,
                                                                      PropertyType.IDEALSTATES,
                                                                      resourceGroupName);
  }

  @Override
  public void setResourceGroupIdealState(String clusterName, String resourceGroupName,
                                         IdealState idealState)
  {
    new FileBasedDataAccessor(_store, clusterName).setProperty(PropertyType.IDEALSTATES,
                                                               idealState,
                                                               resourceGroupName);
  }

  @Override
  public void enableInstance(String clusterName, String instanceName, boolean enabled)
  {
    throw new UnsupportedOperationException(
      "enableInstance() is NOT supported by FileClusterManagementTool");
  }

  @Override
  public void addStateModelDef(String clusterName, String stateModelDef,
                               StateModelDefinition stateModel)
  {

    String stateModelDefPath = CMUtil.getStateModelDefinitionPath(clusterName);
    String stateModelPath = stateModelDefPath + "/" + stateModelDef;

    try
    {
      _store.setProperty(stateModelPath, stateModel.getRecord());
    }
    catch (PropertyStoreException e)
    {
      logger.error("Fail to addStateModelDef, cluster:" + clusterName +
          " stateModelDef:" + stateModelDef, e);
    }

  }

  @Override
  public void dropResourceGroup(String clusterName, String resourceGroup)
  {
    new FileBasedDataAccessor(_store, clusterName).removeProperty(
        PropertyType.IDEALSTATES, resourceGroup);

  }

  @Override
  public List<String> getStateModelDefs(String clusterName)
  {
    throw new UnsupportedOperationException(
      "getStateModelDefs() is NOT supported by FileClusterManagementTool");
  }

  @Override
  public InstanceConfig getInstanceConfig(String clusterName, String instanceName)
  {
    throw new UnsupportedOperationException(
        "getInstanceConfig() is NOT supported by FileClusterManagementTool");
  }

  @Override
  public StateModelDefinition getStateModelDef(String clusterName, String stateModelName)
  {
    throw new UnsupportedOperationException(
      "getStateModelDef() is NOT supported by FileClusterManagementTool");
  }

  @Override
  public ExternalView getResourceGroupExternalView(String clusterName, String resourceGroup)
  {
    throw new UnsupportedOperationException(
        "getResourceGroupExternalView() is NOT supported by FileClusterManagementTool");
  }

  @Override
  public void enablePartition(String clusterName,
                              String instanceName,
                              String partition,
                              boolean enabled)
  {
    throw new UnsupportedOperationException(
        "enablePartition() is NOT supported by FileClusterManagementTool");
  }

<<<<<<< HEAD
@Override
public void addStat(String clusterName, String statName) {
	throw new UnsupportedOperationException(
			"addStat() is NOT supported by FileClusterManagementTool");
	
}

@Override
public void addAlert(String clusterName, String alertName) {
	throw new UnsupportedOperationException(
			"addAlert() is NOT supported by FileClusterManagementTool");
	
}
=======
  @Override
  public void resetPartition(String clusterName,
                             String instanceName,
                             String resourceGroupName,
                             String partition)
  {
    // TODO Auto-generated method stub
    throw new UnsupportedOperationException(
        "resetPartition() is NOT supported by FileClusterManagementTool");
  }
>>>>>>> a39c546a

}<|MERGE_RESOLUTION|>--- conflicted
+++ resolved
@@ -283,31 +283,29 @@
         "enablePartition() is NOT supported by FileClusterManagementTool");
   }
 
-<<<<<<< HEAD
-@Override
-public void addStat(String clusterName, String statName) {
-	throw new UnsupportedOperationException(
-			"addStat() is NOT supported by FileClusterManagementTool");
-	
-}
-
-@Override
-public void addAlert(String clusterName, String alertName) {
-	throw new UnsupportedOperationException(
-			"addAlert() is NOT supported by FileClusterManagementTool");
-	
-}
-=======
   @Override
   public void resetPartition(String clusterName,
-                             String instanceName,
-                             String resourceGroupName,
-                             String partition)
-  {
-    // TODO Auto-generated method stub
-    throw new UnsupportedOperationException(
-        "resetPartition() is NOT supported by FileClusterManagementTool");
-  }
->>>>>>> a39c546a
+		  String instanceName,
+		  String resourceGroupName,
+		  String partition)
+  {
+	  // TODO Auto-generated method stub
+	  throw new UnsupportedOperationException(
+			  "resetPartition() is NOT supported by FileClusterManagementTool");
+  }
+
+  @Override
+  public void addStat(String clusterName, String statName) {
+	  throw new UnsupportedOperationException(
+			  "addStat() is NOT supported by FileClusterManagementTool");
+
+  }
+
+  @Override
+  public void addAlert(String clusterName, String alertName) {
+	  throw new UnsupportedOperationException(
+			  "addAlert() is NOT supported by FileClusterManagementTool");
+
+  }
 
 }