package com.linkedin.clustermanager.agent.file;

import static com.linkedin.clustermanager.CMConstants.ChangeType.CURRENT_STATE;
import static com.linkedin.clustermanager.CMConstants.ChangeType.IDEAL_STATE;
import static com.linkedin.clustermanager.CMConstants.ChangeType.LIVE_INSTANCE;

import java.util.ArrayList;
import java.util.List;

import org.apache.log4j.Logger;
import org.apache.zookeeper.Watcher.Event.EventType;

import com.linkedin.clustermanager.CMConstants;
import com.linkedin.clustermanager.CMConstants.ChangeType;
import com.linkedin.clustermanager.ClusterDataAccessor;
import com.linkedin.clustermanager.ClusterManagementService;
import com.linkedin.clustermanager.ClusterManager;
import com.linkedin.clustermanager.ClusterManagerException;
import com.linkedin.clustermanager.ClusterMessagingService;
import com.linkedin.clustermanager.ConfigChangeListener;
import com.linkedin.clustermanager.ControllerChangeListener;
import com.linkedin.clustermanager.CurrentStateChangeListener;
import com.linkedin.clustermanager.ExternalViewChangeListener;
import com.linkedin.clustermanager.HealthStateChangeListener;
import com.linkedin.clustermanager.IdealStateChangeListener;
import com.linkedin.clustermanager.InstanceType;
import com.linkedin.clustermanager.LiveInstanceChangeListener;
import com.linkedin.clustermanager.MessageListener;
import com.linkedin.clustermanager.PropertyType;
import com.linkedin.clustermanager.ZNRecord;
import com.linkedin.clustermanager.healthcheck.ParticipantHealthReportCollector;
import com.linkedin.clustermanager.messaging.DefaultMessagingService;
import com.linkedin.clustermanager.store.PropertyStore;
import com.linkedin.clustermanager.store.file.FilePropertyStore;
import com.linkedin.clustermanager.tools.PropertiesReader;
import com.linkedin.clustermanager.util.CMUtil;

public class DynamicFileClusterManager implements ClusterManager
{
  private static final Logger LOG = Logger
      .getLogger(FileBasedClusterManager.class.getName());
  private final ClusterDataAccessor _fileDataAccessor;

  private final String _clusterName;
  private final InstanceType _instanceType;
  private final String _instanceName;
  private boolean _isConnected;
  private final List<CallbackHandlerForFile> _handlers;
  private final FileClusterManagementTool _mgmtTool;

  public static final String _sessionId = "12345";
  public static final String configFile = "configFile";
  private final DefaultMessagingService _messagingService;
  private final FilePropertyStore<ZNRecord> _store;
  private final String _version;

  public DynamicFileClusterManager(String clusterName, String instanceName,
      InstanceType instanceType, ClusterDataAccessor accessor)
  {
    this._clusterName = clusterName;
    this._instanceName = instanceName;
    this._instanceType = instanceType;

    _handlers = new ArrayList<CallbackHandlerForFile>();
    _fileDataAccessor = accessor;

    if (_instanceType == InstanceType.PARTICIPANT)
    {
      addLiveInstance();
    }

    _store = (FilePropertyStore<ZNRecord>) _fileDataAccessor.getStore();
    _mgmtTool = new FileClusterManagementTool(_store);

    _messagingService = new DefaultMessagingService(this);
    if (instanceType == InstanceType.PARTICIPANT)
    {
      addMessageListener(_messagingService.getExecutor(), _instanceName);
    }

    _store.start();

    _version = new PropertiesReader("cluster-manager-version.properties")
    .getProperty("clustermanager.version");
  }

  @Override
  public void disconnect()
  {
    _store.stop();
    _messagingService.getExecutor().shutDown();

    _isConnected = false;
  }

  @Override
  public void addIdealStateChangeListener(IdealStateChangeListener listener)
  {
    /*
     * NotificationContext context = new NotificationContext(this);
     * context.setType(NotificationContext.Type.INIT);
     * listener.onIdealStateChange(this._clusterView
     * .getPropertyList(PropertyType.IDEALSTATES), context);
     */
    final String path = CMUtil.getIdealStatePath(_clusterName);

    CallbackHandlerForFile callbackHandler = createCallBackHandler(path,
        listener, new EventType[]
        { EventType.NodeDataChanged, EventType.NodeDeleted,
            EventType.NodeCreated }, IDEAL_STATE);
    _handlers.add(callbackHandler);

  }

  @Override
  public void addLiveInstanceChangeListener(LiveInstanceChangeListener listener)
  {
    final String path = CMUtil.getLiveInstancesPath(_clusterName);
    CallbackHandlerForFile callbackHandler = createCallBackHandler(path,
        listener, new EventType[]
        { EventType.NodeChildrenChanged, EventType.NodeDeleted,
            EventType.NodeCreated }, LIVE_INSTANCE);
    _handlers.add(callbackHandler);
  }

  @Override
  public void addConfigChangeListener(ConfigChangeListener listener)
  {
    throw new UnsupportedOperationException(
        "addConfigChangeListener() is NOT supported by File Based cluster manager");
  }

  @Override
  public void addMessageListener(MessageListener listener, String instanceName)
  {
    final String path = CMUtil.getMessagePath(_clusterName, instanceName);

    CallbackHandlerForFile callbackHandler = createCallBackHandler(path,
        listener, new EventType[]
        { EventType.NodeDataChanged, EventType.NodeDeleted,
            EventType.NodeCreated }, ChangeType.MESSAGE);
    _handlers.add(callbackHandler);

  }

  @Override
  public void addCurrentStateChangeListener(
      CurrentStateChangeListener listener, String instanceName, String sessionId)
  {
    final String path = CMUtil.getCurrentStateBasePath(_clusterName,
        instanceName) + "/" + sessionId;

    CallbackHandlerForFile callbackHandler = createCallBackHandler(path,
        listener, new EventType[]
        { EventType.NodeChildrenChanged, EventType.NodeDeleted,
            EventType.NodeCreated }, CURRENT_STATE);
    _handlers.add(callbackHandler);
  }

  @Override
  public void addExternalViewChangeListener(ExternalViewChangeListener listener)
  {
    throw new UnsupportedOperationException(
        "addExternalViewChangeListener() is NOT supported by File Based cluster manager");
  }

  @Override
  public ClusterDataAccessor getDataAccessor()
  {
    return _fileDataAccessor;
  }

  @Override
  public String getClusterName()
  {
    return _clusterName;
  }

  @Override
  public String getInstanceName()
  {
    return _instanceName;
  }

  @Override
  public void connect()
  {
    _isConnected = true;
  }

  @Override
  public String getSessionId()
  {
    return _sessionId;
  }

  @Override
  public boolean isConnected()
  {
    return _isConnected;
  }

  private void addLiveInstance()
  {
    // set it from the session
    ZNRecord metaData = new ZNRecord(_instanceName);
    metaData.setSimpleField(CMConstants.ZNAttribute.SESSION_ID.toString(),
        _sessionId);
    _fileDataAccessor.setProperty(PropertyType.LIVEINSTANCES, metaData,
        _instanceName);
  }

  @Override
  public long getLastNotificationTime()
  {
    return 0;
  }

  @Override
  public void addControllerListener(ControllerChangeListener listener)
  {
    throw new UnsupportedOperationException(
        "addControllerListener() is NOT supported by File Based cluster manager");
  }

  @Override
  public boolean removeListener(Object listener)
  {
    // TODO Auto-generated method stub
    return false;
  }

  private CallbackHandlerForFile createCallBackHandler(String path,
      Object listener, EventType[] eventTypes, ChangeType changeType)
  {
    if (listener == null)
    {
      throw new ClusterManagerException("Listener cannot be null");
    }
    return new CallbackHandlerForFile(this, path, listener, eventTypes,
        changeType);
  }

  @Override
  public ClusterManagementService getClusterManagmentTool()
  {
    return _mgmtTool;
  }

  @Override
  public PropertyStore<ZNRecord> getPropertyStore()
  {
    // TODO Auto-generated method stub
    return null;
  }

  @Override
  public ClusterMessagingService getMessagingService()
  {
    return _messagingService;
  }

  @Override
  public ParticipantHealthReportCollector getHealthReportCollector()
  {
    // TODO Auto-generated method stub
    return null;
  }

  @Override
  public InstanceType getInstanceType()
  {
    return _instanceType;
  }

<<<<<<< HEAD
@Override
public void addHealthStateChangeListener(HealthStateChangeListener listener,
		String instanceName) throws Exception {
	// TODO Auto-generated method stub
	
}
=======
  @Override
  public String getVersion()
  {
    return _version;
  }
>>>>>>> c1c3f17d

}<|MERGE_RESOLUTION|>--- conflicted
+++ resolved
@@ -273,19 +273,18 @@
     return _instanceType;
   }
 
-<<<<<<< HEAD
+
 @Override
 public void addHealthStateChangeListener(HealthStateChangeListener listener,
 		String instanceName) throws Exception {
 	// TODO Auto-generated method stub
 	
 }
-=======
+
   @Override
   public String getVersion()
   {
     return _version;
   }
->>>>>>> c1c3f17d
 
 }