--- conflicted
+++ resolved
@@ -24,298 +24,6 @@
 import com.linkedin.clustermanager.participant.statemachine.StateModelFactory;
 import com.linkedin.clustermanager.tools.ClusterSetup;
 
-<<<<<<< HEAD
-public class DummyProcess {
-	private static final Logger logger = Logger.getLogger(DummyProcess.class);
-	public static final String zkServer = "zkSvr";
-	public static final String cluster = "cluster";
-	public static final String hostAddress = "host";
-	public static final String hostPort = "port";
-	public static final String relayCluster = "relayCluster";
-	public static final String help = "help";
-	public static final String configFile = "configFile";
-	public static final String transDelay = "transDelay";
-
-	private final String zkConnectString;
-	private final String clusterName;
-	private final String instanceName;
-	// private ClusterManager _manager = null;
-	private DummyStateModelFactory stateModelFactory;
-	private StateMachineEngine genericStateMachineHandler;
-
-	// private final FilePropertyStore<ClusterView> _store;
-	private final FileBasedDataAccessor _accessor;
-
-	private String _file = null;
-	private int _transDelayInMs = 0;
-
-	public DummyProcess(String zkConnectString, String clusterName,
-			String instanceName, String file, int delay) {
-		this(zkConnectString, clusterName, instanceName, file, delay, null);
-	}
-
-	public DummyProcess(String zkConnectString, String clusterName,
-			String instanceName, String file, int delay,
-			FileBasedDataAccessor accessor) {
-		this.zkConnectString = zkConnectString;
-		this.clusterName = clusterName;
-		this.instanceName = instanceName;
-		this._file = file;
-		_transDelayInMs = delay > 0 ? delay : 0;
-		_accessor = accessor;
-	}
-
-	public ClusterManager start() throws Exception {
-		ClusterManager manager = null;
-		if (_file == null && _accessor == null)
-			manager = ClusterManagerFactory.getZKBasedManagerForParticipant(
-					clusterName, instanceName, zkConnectString);
-		else if (_file != null && _accessor == null) // static file cluster
-														// manager
-			manager = ClusterManagerFactory.getFileBasedManagerForParticipant(
-					clusterName, instanceName, _file);
-		else if (_file == null && _accessor != null) // dynamic file cluster
-														// manager
-			manager = ClusterManagerFactory.getFileBasedManagerForParticipant(
-					clusterName, instanceName, _accessor);
-		else
-			throw new Exception("Illeagal arguments");
-
-		stateModelFactory = new DummyStateModelFactory(_transDelayInMs);
-		genericStateMachineHandler = new StateMachineEngine(stateModelFactory);
-
-		manager.connect();
-		manager.getMessagingService().registerMessageHandlerFactory(
-				MessageType.STATE_TRANSITION.toString(),
-				genericStateMachineHandler);
-		/*
-		 * if (_file != null) {
-		 * ClusterStateVerifier.VerifyFileBasedClusterStates(_file,
-		 * instanceName, stateModelFactory);
-		 * 
-		 * }
-		 */
-		return manager;
-	}
-
-	public static class DummyStateModelFactory extends
-			StateModelFactory<DummyStateModel> {
-		int _delay;
-
-		public DummyStateModelFactory(int delay) {
-			_delay = delay;
-		}
-
-		@Override
-		public DummyStateModel createNewStateModel(String stateUnitKey) {
-			DummyStateModel model = new DummyStateModel();
-			model.setDelay(_delay);
-			return model;
-		}
-	}
-
-	public static class DummyStateModel extends StateModel {
-		int _transDelay = 0;
-
-		public void setDelay(int delay) {
-			_transDelay = delay > 0 ? delay : 0;
-		}
-
-		void sleep() {
-			try {
-				if (_transDelay > 0) {
-					Thread.sleep(_transDelay);
-				}
-			} catch (InterruptedException e) {
-				// TODO Auto-generated catch block
-				e.printStackTrace();
-			}
-		}
-
-		public void onBecomeSlaveFromOffline(Message message,
-				NotificationContext context) {
-			String db = message.getStateUnitKey();
-			String instanceName = context.getManager().getInstanceName();
-			sleep();
-			logger.info("DummyStateModel.onBecomeSlaveFromOffline(), instance:"
-					+ instanceName + ", db:" + db);
-		}
-
-		public void onBecomeSlaveFromMaster(Message message,
-				NotificationContext context) {
-
-			sleep();
-			logger.info("DummyStateModel.onBecomeSlaveFromMaster()");
-
-		}
-
-		public void onBecomeMasterFromSlave(Message message,
-				NotificationContext context) {
-
-			sleep();
-			logger.info("DummyStateModel.onBecomeMasterFromSlave()");
-
-		}
-
-		public void onBecomeOfflineFromSlave(Message message,
-				NotificationContext context) {
-
-			sleep();
-			logger.info("DummyStateModel.onBecomeOfflineFromSlave()");
-
-		}
-
-		public void onBecomeDroppedFromOffline(Message message,
-				NotificationContext context) {
-
-			sleep();
-			logger.info("DummyStateModel.onBecomeDroppedFromOffline()");
-
-		}
-	}
-
-	// TODO hack OptionBuilder is not thread safe
-	@SuppressWarnings("static-access")
-	synchronized private static Options constructCommandLineOptions() {
-		Option helpOption = OptionBuilder.withLongOpt(help)
-				.withDescription("Prints command-line options info").create();
-
-		Option zkServerOption = OptionBuilder.withLongOpt(zkServer)
-				.withDescription("Provide zookeeper address").create();
-		zkServerOption.setArgs(1);
-		zkServerOption.setRequired(true);
-		zkServerOption.setArgName("ZookeeperServerAddress(Required)");
-
-		Option clusterOption = OptionBuilder.withLongOpt(cluster)
-				.withDescription("Provide cluster name").create();
-		clusterOption.setArgs(1);
-		clusterOption.setRequired(true);
-		clusterOption.setArgName("Cluster name (Required)");
-
-		Option hostOption = OptionBuilder.withLongOpt(hostAddress)
-				.withDescription("Provide host name").create();
-		hostOption.setArgs(1);
-		hostOption.setRequired(true);
-		hostOption.setArgName("Host name (Required)");
-
-		Option portOption = OptionBuilder.withLongOpt(hostPort)
-				.withDescription("Provide host port").create();
-		portOption.setArgs(1);
-		portOption.setRequired(true);
-		portOption.setArgName("Host port (Required)");
-
-		// add an option group including either --zkSvr or --configFile
-		Option fileOption = OptionBuilder.withLongOpt(configFile)
-				.withDescription("Provide file to read states/messages")
-				.create();
-		fileOption.setArgs(1);
-		fileOption.setRequired(true);
-		fileOption.setArgName("File to read states/messages (Optional)");
-
-		Option transDelayOption = OptionBuilder.withLongOpt(transDelay)
-				.withDescription("Provide state trans delay").create();
-		transDelayOption.setArgs(1);
-		transDelayOption.setRequired(false);
-		transDelayOption.setArgName("Delay time in state transition, in MS");
-
-		OptionGroup optionGroup = new OptionGroup();
-		optionGroup.addOption(zkServerOption);
-		optionGroup.addOption(fileOption);
-
-		Options options = new Options();
-		options.addOption(helpOption);
-		// options.addOption(zkServerOption);
-		options.addOption(clusterOption);
-		options.addOption(hostOption);
-		options.addOption(portOption);
-		options.addOption(transDelayOption);
-
-		options.addOptionGroup(optionGroup);
-
-		return options;
-	}
-
-	public static void printUsage(Options cliOptions) {
-		HelpFormatter helpFormatter = new HelpFormatter();
-		helpFormatter.printHelp("java " + ClusterSetup.class.getName(),
-				cliOptions);
-	}
-
-	public static CommandLine processCommandLineArgs(String[] cliArgs)
-			throws Exception {
-		CommandLineParser cliParser = new GnuParser();
-		Options cliOptions = constructCommandLineOptions();
-		// CommandLine cmd = null;
-
-		try {
-			return cliParser.parse(cliOptions, cliArgs);
-		} catch (ParseException pe) {
-			System.err
-					.println("CommandLineClient: failed to parse command-line options: "
-							+ pe.toString());
-			printUsage(cliOptions);
-			System.exit(1);
-		}
-		return null;
-	}
-
-	public static void main(String[] args) throws Exception {
-		String zkConnectString = "localhost:2181";
-		String clusterName = "test-cluster";
-		String instanceName = "localhost_8900";
-		String file = null;
-		int delay = 0;
-
-		if (args.length > 0) {
-			CommandLine cmd = processCommandLineArgs(args);
-			zkConnectString = cmd.getOptionValue(zkServer);
-			clusterName = cmd.getOptionValue(cluster);
-
-			String host = cmd.getOptionValue(hostAddress);
-			String portString = cmd.getOptionValue(hostPort);
-			int port = Integer.parseInt(portString);
-			instanceName = host + "_" + port;
-
-			file = cmd.getOptionValue(configFile);
-			if (file != null) {
-				File f = new File(file);
-				if (!f.exists()) {
-					System.err.println("static config file doesn't exist");
-					System.exit(1);
-				}
-			}
-			if (cmd.hasOption(transDelay)) {
-				try {
-					delay = Integer.parseInt(cmd.getOptionValue(transDelay));
-					if (delay < 0) {
-						throw new Exception("delay must be positive");
-					}
-				} catch (Exception e) {
-					e.printStackTrace();
-					delay = 0;
-				}
-			}
-		}
-		// Espresso_driver.py will consume this
-		logger.info("Dummy process started, instanceName:" + instanceName);
-
-		DummyProcess process = new DummyProcess(zkConnectString, clusterName,
-				instanceName, file, delay);
-		ClusterManager manager = process.start();
-
-		try {
-			Thread.currentThread().join();
-		} catch (InterruptedException e) {
-			// ClusterManagerFactory.disconnectManagers(instanceName);
-			logger.info("participant:" + instanceName + ", "
-					+ Thread.currentThread().getName() + " interrupted");
-			if (manager != null) {
-				manager.disconnect();
-			}
-		}
-
-	}
-=======
 public class DummyProcess
 {
   private static final Logger logger = Logger.getLogger(DummyProcess.class);
@@ -793,5 +501,4 @@
     }
 
   }
->>>>>>> a39c546a
 }