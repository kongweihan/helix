package org.apache.helix.controller;

/*
 * Licensed to the Apache Software Foundation (ASF) under one
 * or more contributor license agreements.  See the NOTICE file
 * distributed with this work for additional information
 * regarding copyright ownership.  The ASF licenses this file
 * to you under the Apache License, Version 2.0 (the
 * "License"); you may not use this file except in compliance
 * with the License.  You may obtain a copy of the License at
 *
 *   http://www.apache.org/licenses/LICENSE-2.0
 *
 * Unless required by applicable law or agreed to in writing,
 * software distributed under the License is distributed on an
 * "AS IS" BASIS, WITHOUT WARRANTIES OR CONDITIONS OF ANY
 * KIND, either express or implied.  See the License for the
 * specific language governing permissions and limitations
 * under the License.
 */

import java.util.ArrayList;
import java.util.Collections;
import java.util.HashMap;
import java.util.List;
import java.util.Map;
import java.util.Timer;
import java.util.TimerTask;
import java.util.concurrent.atomic.AtomicReference;

import org.I0Itec.zkclient.exception.ZkInterruptedException;
import org.apache.helix.ConfigChangeListener;
import org.apache.helix.ControllerChangeListener;
import org.apache.helix.CurrentStateChangeListener;
import org.apache.helix.ExternalViewChangeListener;
import org.apache.helix.HealthStateChangeListener;
import org.apache.helix.HelixDataAccessor;
import org.apache.helix.HelixManager;
import org.apache.helix.IdealStateChangeListener;
import org.apache.helix.InstanceConfigChangeListener;
import org.apache.helix.LiveInstanceChangeListener;
import org.apache.helix.MessageListener;
import org.apache.helix.NotificationContext;
import org.apache.helix.NotificationContext.Type;
import org.apache.helix.PropertyKey.Builder;
import org.apache.helix.ZNRecord;
import org.apache.helix.api.id.SessionId;
import org.apache.helix.controller.pipeline.Pipeline;
import org.apache.helix.controller.pipeline.PipelineRegistry;
import org.apache.helix.controller.stages.BestPossibleStateCalcStage;
import org.apache.helix.controller.stages.ClusterDataCache;
import org.apache.helix.controller.stages.ClusterEvent;
import org.apache.helix.controller.stages.ClusterEventBlockingQueue;
import org.apache.helix.controller.stages.CompatibilityCheckStage;
import org.apache.helix.controller.stages.ContainerProvisioningStage;
import org.apache.helix.controller.stages.CurrentStateComputationStage;
import org.apache.helix.controller.stages.ExternalViewComputeStage;
import org.apache.helix.controller.stages.MessageGenerationStage;
import org.apache.helix.controller.stages.MessageSelectionStage;
import org.apache.helix.controller.stages.MessageThrottleStage;
import org.apache.helix.controller.stages.PersistAssignmentStage;
import org.apache.helix.controller.stages.PersistContextStage;
import org.apache.helix.controller.stages.ReadClusterDataStage;
import org.apache.helix.controller.stages.ResourceComputationStage;
import org.apache.helix.controller.stages.ResourceValidationStage;
import org.apache.helix.controller.stages.TaskAssignmentStage;
import org.apache.helix.model.CurrentState;
import org.apache.helix.model.ExternalView;
import org.apache.helix.model.HealthStat;
import org.apache.helix.model.IdealState;
import org.apache.helix.model.InstanceConfig;
import org.apache.helix.model.LiveInstance;
import org.apache.helix.model.Message;
import org.apache.helix.model.PauseSignal;
import org.apache.helix.monitoring.mbeans.ClusterStatusMonitor;
import org.apache.log4j.Logger;

/**
 * Cluster Controllers main goal is to keep the cluster state as close as possible to
 * Ideal State. It does this by listening to changes in cluster state and scheduling new
 * tasks to get cluster state to best possible ideal state. Every instance of this class
 * can control can control only one cluster
 * Get all the partitions use IdealState, CurrentState and Messages <br>
 * foreach partition <br>
 * 1. get the (instance,state) from IdealState, CurrentState and PendingMessages <br>
 * 2. compute best possible state (instance,state) pair. This needs previous step data and
 * state model constraints <br>
 * 3. compute the messages/tasks needed to move to 1 to 2 <br>
 * 4. select the messages that can be sent, needs messages and state model constraints <br>
 * 5. send messages
 */
public class GenericHelixController implements ConfigChangeListener, IdealStateChangeListener,
    LiveInstanceChangeListener, MessageListener, CurrentStateChangeListener,
    ExternalViewChangeListener, ControllerChangeListener, HealthStateChangeListener,
    InstanceConfigChangeListener {
  private static final Logger logger = Logger.getLogger(GenericHelixController.class.getName());
  volatile boolean init = false;
  private final PipelineRegistry _registry;

  final AtomicReference<Map<String, LiveInstance>> _lastSeenInstances;
  final AtomicReference<Map<String, LiveInstance>> _lastSeenSessions;

  ClusterStatusMonitor _clusterStatusMonitor;

  /**
   * A queue for controller events and a thread that will consume it
   */
  private final ClusterEventBlockingQueue _eventQueue;
  private final ClusterEventProcessor _eventThread;

  /**
   * The _paused flag is checked by function handleEvent(), while if the flag is set
   * handleEvent() will be no-op. Other event handling logic keeps the same when the flag
   * is set.
   */
  private boolean _paused;

  /**
   * The timer that can periodically run the rebalancing pipeline. The timer will start if there
   * is one resource group has the config to use the timer.
   */
  Timer _rebalanceTimer = null;
  int _timerPeriod = Integer.MAX_VALUE;

  /**
   * A cache maintained across pipelines
   */
  private ClusterDataCache _cache;

  /**
   * Default constructor that creates a default pipeline registry. This is sufficient in
   * most cases, but if there is a some thing specific needed use another constructor
   * where in you can pass a pipeline registry
   */
  public GenericHelixController() {
    this(createDefaultRegistry());
  }

  class RebalanceTask extends TimerTask {
    HelixManager _manager;

    public RebalanceTask(HelixManager manager) {
      _manager = manager;
    }

    @Override
    public void run() {
      _cache.requireFullRefresh();
      NotificationContext changeContext = new NotificationContext(_manager);
      changeContext.setType(NotificationContext.Type.CALLBACK);
      ClusterEvent event = new ClusterEvent("periodicalRebalance");
      event.addAttribute("helixmanager", changeContext.getManager());
      event.addAttribute("changeContext", changeContext);
      List<ZNRecord> dummy = new ArrayList<ZNRecord>();
      event.addAttribute("eventData", dummy);
      // Should be able to process
      _eventQueue.put(event);
    }
  }

  // TODO who should stop this timer
  /**
   * Starts the rebalancing timer with the specified period. Start the timer if necessary;
   * If the period is smaller than the current period, cancel the current timer and use
   * the new period.
   */
  void startRebalancingTimer(int period, HelixManager manager) {
    logger.info("Controller starting timer at period " + period);
    if (period < _timerPeriod) {
      if (_rebalanceTimer != null) {
        _rebalanceTimer.cancel();
      }
      _rebalanceTimer = new Timer(true);
      _timerPeriod = period;
      _rebalanceTimer.scheduleAtFixedRate(new RebalanceTask(manager), _timerPeriod, _timerPeriod);
    } else {
      logger.info("Controller already has timer at period " + _timerPeriod);
    }
  }

  /**
   * Starts the rebalancing timer
   */
  void stopRebalancingTimer() {
    if (_rebalanceTimer != null) {
      _rebalanceTimer.cancel();
      _rebalanceTimer = null;
    }
    _timerPeriod = Integer.MAX_VALUE;
  }

  private static PipelineRegistry createDefaultRegistry() {
    logger.info("createDefaultRegistry");
    synchronized (GenericHelixController.class) {
      PipelineRegistry registry = new PipelineRegistry();

      // cluster data cache refresh
      Pipeline dataRefresh = new Pipeline();
      dataRefresh.addStage(new ReadClusterDataStage());

      // rebalance pipeline
      Pipeline rebalancePipeline = new Pipeline();
      rebalancePipeline.addStage(new CompatibilityCheckStage());
      rebalancePipeline.addStage(new ResourceComputationStage());
<<<<<<< HEAD
      rebalancePipeline.addStage(new ResourceValidationStage());
=======
      rebalancePipeline.addStage(new ContainerProvisioningStage());
>>>>>>> 0f79187d
      rebalancePipeline.addStage(new CurrentStateComputationStage());
      rebalancePipeline.addStage(new BestPossibleStateCalcStage());
      rebalancePipeline.addStage(new MessageGenerationStage());
      rebalancePipeline.addStage(new MessageSelectionStage());
      rebalancePipeline.addStage(new MessageThrottleStage());
      rebalancePipeline.addStage(new TaskAssignmentStage());
      rebalancePipeline.addStage(new PersistAssignmentStage());
      rebalancePipeline.addStage(new PersistContextStage());

      // external view generation
      Pipeline externalViewPipeline = new Pipeline();
      externalViewPipeline.addStage(new ExternalViewComputeStage());

      registry.register("idealStateChange", dataRefresh, rebalancePipeline);
      registry.register("currentStateChange", dataRefresh, rebalancePipeline, externalViewPipeline);
      registry.register("configChange", dataRefresh, rebalancePipeline);
      registry.register("liveInstanceChange", dataRefresh, rebalancePipeline, externalViewPipeline);

      registry.register("messageChange", dataRefresh, rebalancePipeline);
      registry.register("externalView", dataRefresh);
      registry.register("resume", dataRefresh, rebalancePipeline, externalViewPipeline);
      registry
          .register("periodicalRebalance", dataRefresh, rebalancePipeline, externalViewPipeline);

      return registry;
    }
  }

  public GenericHelixController(PipelineRegistry registry) {
    _paused = false;
    _registry = registry;
    _lastSeenInstances = new AtomicReference<Map<String, LiveInstance>>();
    _lastSeenSessions = new AtomicReference<Map<String, LiveInstance>>();
    _cache = new ClusterDataCache();
    _eventQueue = new ClusterEventBlockingQueue();
    _eventThread = new ClusterEventProcessor();
    _eventThread.setDaemon(true);
    _eventThread.start();
  }

  /**
   * lock-always: caller always needs to obtain an external lock before call, calls to
   * handleEvent() should be serialized
   * @param event
   */
  protected synchronized void handleEvent(ClusterEvent event) {
    HelixManager manager = event.getAttribute("helixmanager");
    if (manager == null) {
      logger.error("No cluster manager in event:" + event.getName());
      return;
    }

    if (!manager.isLeader()) {
      logger.error("Cluster manager: " + manager.getInstanceName()
          + " is not leader. Pipeline will not be invoked");
      return;
    }

    if (_paused) {
      logger.info("Cluster is paused. Ignoring the event:" + event.getName());
      return;
    }

    NotificationContext context = null;
    if (event.getAttribute("changeContext") != null) {
      context = (NotificationContext) (event.getAttribute("changeContext"));
    }

    // Initialize _clusterStatusMonitor
    if (context != null) {
      if (context.getType() == Type.FINALIZE) {
        stopRebalancingTimer();
        logger.info("Get FINALIZE notification, skip the pipeline. Event :" + event.getName());
        return;
      } else {
        if (_clusterStatusMonitor == null) {
          _clusterStatusMonitor = new ClusterStatusMonitor(manager.getClusterName());
        }

        event.addAttribute("clusterStatusMonitor", _clusterStatusMonitor);
      }
    }

    // add the cache
    event.addAttribute("ClusterDataCache", _cache);

    List<Pipeline> pipelines = _registry.getPipelinesForEvent(event.getName());
    if (pipelines == null || pipelines.size() == 0) {
      logger.info("No pipeline to run for event:" + event.getName());
      return;
    }

    logger.info("START: Invoking controller pipeline for event: " + event.getName());
    long startTime = System.currentTimeMillis();
    for (Pipeline pipeline : pipelines) {
      try {
        pipeline.handle(event);
        pipeline.finish();
      } catch (Exception e) {
        logger.error("Exception while executing pipeline: " + pipeline
            + ". Will not continue to next pipeline", e);
        break;
      }
    }
    long endTime = System.currentTimeMillis();
    logger.info("END: Invoking controller pipeline for event: " + event.getName() + ", took "
        + (endTime - startTime) + " ms");
  }

  // TODO since we read data in pipeline, we can get rid of reading from zookeeper in
  // callback

  @Override
  public void onExternalViewChange(List<ExternalView> externalViewList,
      NotificationContext changeContext) {
    // logger.info("START: GenericClusterController.onExternalViewChange()");
    // ClusterEvent event = new ClusterEvent("externalViewChange");
    // event.addAttribute("helixmanager", changeContext.getManager());
    // event.addAttribute("changeContext", changeContext);
    // event.addAttribute("eventData", externalViewList);
    // _eventQueue.put(event);
    // logger.info("END: GenericClusterController.onExternalViewChange()");
  }

  @Override
  public void onStateChange(String instanceName, List<CurrentState> statesInfo,
      NotificationContext changeContext) {
    logger.info("START: GenericClusterController.onStateChange()");
    if (changeContext == null || changeContext.getType() != Type.CALLBACK) {
      _cache.requireFullRefresh();
    }
    ClusterEvent event = new ClusterEvent("currentStateChange");
    event.addAttribute("helixmanager", changeContext.getManager());
    event.addAttribute("instanceName", instanceName);
    event.addAttribute("changeContext", changeContext);
    event.addAttribute("eventData", statesInfo);
    _eventQueue.put(event);
    logger.info("END: GenericClusterController.onStateChange()");
  }

  @Override
  public void onHealthChange(String instanceName, List<HealthStat> reports,
      NotificationContext changeContext) {
    /**
     * When there are more participant ( > 20, can be in hundreds), This callback can be
     * called quite frequently as each participant reports health stat every minute. Thus
     * we change the health check pipeline to run in a timer callback.
     */
  }

  @Override
  public void onMessage(String instanceName, List<Message> messages,
      NotificationContext changeContext) {
    logger.info("START: GenericClusterController.onMessage()");
    if (changeContext == null || changeContext.getType() != Type.CALLBACK) {
      _cache.requireFullRefresh();
    }

    ClusterEvent event = new ClusterEvent("messageChange");
    event.addAttribute("helixmanager", changeContext.getManager());
    event.addAttribute("instanceName", instanceName);
    event.addAttribute("changeContext", changeContext);
    event.addAttribute("eventData", messages);
    _eventQueue.put(event);

    if (_clusterStatusMonitor != null && messages != null) {
      _clusterStatusMonitor.addMessageQueueSize(instanceName, messages.size());
    }

    logger.info("END: GenericClusterController.onMessage()");
  }

  @Override
  public void onLiveInstanceChange(List<LiveInstance> liveInstances,
      NotificationContext changeContext) {
    logger.info("START: Generic GenericClusterController.onLiveInstanceChange()");
    if (changeContext == null || changeContext.getType() != Type.CALLBACK) {
      _cache.requireFullRefresh();
    }

    if (liveInstances == null) {
      liveInstances = Collections.emptyList();
    }
    _cache.setLiveInstances(liveInstances);

    // Go though the live instance list and make sure that we are observing them
    // accordingly. The action is done regardless of the paused flag.
    if (changeContext.getType() == NotificationContext.Type.INIT
        || changeContext.getType() == NotificationContext.Type.CALLBACK) {
      checkLiveInstancesObservation(liveInstances, changeContext);
    } else if (changeContext.getType() == NotificationContext.Type.FINALIZE) {
      // on finalize, should remove all message/current-state listeners
      logger.info("remove message/current-state listeners. lastSeenInstances: "
          + _lastSeenInstances + ", lastSeenSessions: " + _lastSeenSessions);
      liveInstances = Collections.emptyList();
      checkLiveInstancesObservation(liveInstances, changeContext);
    }

    ClusterEvent event = new ClusterEvent("liveInstanceChange");
    event.addAttribute("helixmanager", changeContext.getManager());
    event.addAttribute("changeContext", changeContext);
    event.addAttribute("eventData", liveInstances);
    _eventQueue.put(event);
    logger.info("END: Generic GenericClusterController.onLiveInstanceChange()");
  }

  void checkRebalancingTimer(HelixManager manager, List<IdealState> idealStates) {
    if (manager.getConfigAccessor() == null) {
      logger.warn(manager.getInstanceName()
          + " config accessor doesn't exist. should be in file-based mode.");
      return;
    }

    for (IdealState idealState : idealStates) {
      int period = idealState.getRebalanceTimerPeriod();
      if (period > 0) {
        startRebalancingTimer(period, manager);
      }
    }
  }

  @Override
  public void onIdealStateChange(List<IdealState> idealStates, NotificationContext changeContext) {
    logger.info("START: Generic GenericClusterController.onIdealStateChange()");
    if (changeContext == null || changeContext.getType() != Type.CALLBACK) {
      _cache.requireFullRefresh();
    }

    if (idealStates == null) {
      idealStates = Collections.emptyList();
    }
    _cache.setIdealStates(idealStates);
    ClusterEvent event = new ClusterEvent("idealStateChange");
    event.addAttribute("helixmanager", changeContext.getManager());
    event.addAttribute("changeContext", changeContext);
    event.addAttribute("eventData", idealStates);
    _eventQueue.put(event);

    if (changeContext.getType() != Type.FINALIZE) {
      checkRebalancingTimer(changeContext.getManager(), idealStates);
    }

    logger.info("END: GenericClusterController.onIdealStateChange()");
  }

  @Override
  public void onConfigChange(List<InstanceConfig> configs, NotificationContext changeContext) {
    logger.info("START: GenericClusterController.onConfigChange()");
    if (changeContext == null || changeContext.getType() != Type.CALLBACK) {
      _cache.requireFullRefresh();
    }

    if (configs == null) {
      configs = Collections.emptyList();
    }
    _cache.setInstanceConfigs(configs);

    ClusterEvent event = new ClusterEvent("configChange");
    event.addAttribute("changeContext", changeContext);
    event.addAttribute("helixmanager", changeContext.getManager());
    event.addAttribute("eventData", configs);
    _eventQueue.put(event);
    logger.info("END: GenericClusterController.onConfigChange()");
  }

  @Override
  public void onInstanceConfigChange(List<InstanceConfig> instanceConfigs,
      NotificationContext changeContext) {
    logger.info("START: GenericClusterController.onInstanceConfigChange()");
    onConfigChange(instanceConfigs, changeContext);
    logger.info("END: GenericClusterController.onInstanceConfigChange()");
  }

  @Override
  public void onControllerChange(NotificationContext changeContext) {
    logger.info("START: GenericClusterController.onControllerChange()");
    _cache.requireFullRefresh();
    if (changeContext != null && changeContext.getType() == Type.FINALIZE) {
      logger.info("GenericClusterController.onControllerChange() FINALIZE");
      return;
    }
    HelixDataAccessor accessor = changeContext.getManager().getHelixDataAccessor();

    // double check if this controller is the leader
    Builder keyBuilder = accessor.keyBuilder();
    LiveInstance leader = accessor.getProperty(keyBuilder.controllerLeader());
    if (leader == null) {
      logger
          .warn("No controller exists for cluster:" + changeContext.getManager().getClusterName());
      return;
    } else {
      String leaderName = leader.getInstanceName();

      String instanceName = changeContext.getManager().getInstanceName();
      if (leaderName == null || !leaderName.equals(instanceName)) {
        logger.warn("leader name does NOT match, my name: " + instanceName + ", leader: " + leader);
        return;
      }
    }

    PauseSignal pauseSignal = accessor.getProperty(keyBuilder.pause());
    if (pauseSignal != null) {
      _paused = true;
      logger.info("controller is now paused");
    } else {
      if (_paused) {
        // it currently paused
        logger.info("controller is now resumed");
        _paused = false;
        ClusterEvent event = new ClusterEvent("resume");
        event.addAttribute("changeContext", changeContext);
        event.addAttribute("helixmanager", changeContext.getManager());
        event.addAttribute("eventData", pauseSignal);
        _eventQueue.put(event);
      } else {
        _paused = false;
      }
    }
    logger.info("END: GenericClusterController.onControllerChange()");
  }

  /**
   * Go through the list of liveinstances in the cluster, and add currentstateChange
   * listener and Message listeners to them if they are newly added. For current state
   * change, the observation is tied to the session id of each live instance.
   */
  protected void checkLiveInstancesObservation(List<LiveInstance> liveInstances,
      NotificationContext changeContext) {

    // construct maps for current live-instances
    Map<String, LiveInstance> curInstances = new HashMap<String, LiveInstance>();
    Map<String, LiveInstance> curSessions = new HashMap<String, LiveInstance>();
    for (LiveInstance liveInstance : liveInstances) {
      curInstances.put(liveInstance.getInstanceName(), liveInstance);
      curSessions.put(liveInstance.getInstanceName() + "|" + liveInstance.getSessionId(),
          liveInstance);
    }

    Map<String, LiveInstance> lastInstances = _lastSeenInstances.get();
    Map<String, LiveInstance> lastSessions = _lastSeenSessions.get();

    HelixManager manager = changeContext.getManager();
    Builder keyBuilder = new Builder(manager.getClusterName());
    if (lastSessions != null) {
      for (String session : lastSessions.keySet()) {
        if (!curSessions.containsKey(session)) {
          // remove current-state listener for expired session
          String instanceName = lastSessions.get(session).getInstanceName();
          SessionId sessionId = lastSessions.get(session).getTypedSessionId();
          manager
              .removeListener(keyBuilder.currentStates(instanceName, sessionId.toString()), this);
        }
      }
    }

    if (lastInstances != null) {
      for (String instance : lastInstances.keySet()) {
        if (!curInstances.containsKey(instance)) {
          // remove message listener for disconnected instances
          manager.removeListener(keyBuilder.messages(instance), this);
        }
      }
    }

    for (String session : curSessions.keySet()) {
      if (lastSessions == null || !lastSessions.containsKey(session)) {
        String instanceName = curSessions.get(session).getInstanceName();
        SessionId sessionId = curSessions.get(session).getTypedSessionId();
        try {
          // add current-state listeners for new sessions
          manager.addCurrentStateChangeListener(this, instanceName, sessionId.toString());
          logger.info(manager.getInstanceName() + " added current-state listener for instance: "
              + instanceName + ", session: " + session + ", listener: " + this);
        } catch (Exception e) {
          logger.error("Fail to add current state listener for instance: " + instanceName
              + " with session: " + session, e);
        }
      }
    }

    for (String instance : curInstances.keySet()) {
      if (lastInstances == null || !lastInstances.containsKey(instance)) {
        try {
          // add message listeners for new instances
          manager.addMessageListener(this, instance);
          logger.info(manager.getInstanceName() + " added message listener for " + instance
              + ", listener: " + this);
        } catch (Exception e) {
          logger.error("Fail to add message listener for instance: " + instance, e);
        }
      }
    }

    // update last-seen
    _lastSeenInstances.set(curInstances);
    _lastSeenSessions.set(curSessions);

  }

  public void shutdownClusterStatusMonitor(String clusterName) {
    if (_clusterStatusMonitor != null) {
      logger.info("Shut down _clusterStatusMonitor for cluster " + clusterName);
      _clusterStatusMonitor.reset();
      _clusterStatusMonitor = null;
    }
  }

  private class ClusterEventProcessor extends Thread {
    @Override
    public void run() {
      logger.info("START ClusterEventProcessor thread");
      while (!isInterrupted()) {
        try {
          ClusterEvent event = _eventQueue.take();
          handleEvent(event);
        } catch (InterruptedException e) {
          logger.warn("ClusterEventProcessor interrupted", e);
          interrupt();
        } catch (ZkInterruptedException e) {
          logger.warn("ClusterEventProcessor caught a ZK connection interrupt", e);
          interrupt();
        } catch (Throwable t) {
          logger.error("ClusterEventProcessor failed while running the controller pipeline", t);
        }
      }
      logger.info("END ClusterEventProcessor thread");
    }
  }
}<|MERGE_RESOLUTION|>--- conflicted
+++ resolved
@@ -202,11 +202,8 @@
       Pipeline rebalancePipeline = new Pipeline();
       rebalancePipeline.addStage(new CompatibilityCheckStage());
       rebalancePipeline.addStage(new ResourceComputationStage());
-<<<<<<< HEAD
       rebalancePipeline.addStage(new ResourceValidationStage());
-=======
       rebalancePipeline.addStage(new ContainerProvisioningStage());
->>>>>>> 0f79187d
       rebalancePipeline.addStage(new CurrentStateComputationStage());
       rebalancePipeline.addStage(new BestPossibleStateCalcStage());
       rebalancePipeline.addStage(new MessageGenerationStage());
