package com.linkedin.helix.model;

import java.util.HashMap;
import java.util.Map;
import java.util.TreeMap;

import org.apache.log4j.Logger;

import com.linkedin.helix.ZNRecord;
import com.linkedin.helix.ZNRecordDecorator;

/**
 * Current states of partitions in a resource 
 */
public class CurrentState extends ZNRecordDecorator
{
  private static Logger LOG = Logger.getLogger(CurrentState.class);

  public enum CurrentStateProperty
  {
    SESSION_ID,
    CURRENT_STATE,
    STATE_MODEL_DEF,
<<<<<<< HEAD
    RESOURCE_GROUP,
    STATE_MODEL_FACTORY_NAME,
=======
    RESOURCE
>>>>>>> ac0000ea
  }

  public CurrentState(String resourceName)
  {
    super(resourceName);
  }

  public CurrentState(ZNRecord record)
  {
    super(record);
  }

  public String getResourceName()
  {
    return _record.getId();
  }

  public Map<String, String> getPartitionStateMap()
  {
    Map<String, String> map = new HashMap<String, String>();
    Map<String, Map<String, String>> mapFields = _record.getMapFields();
    for (String partitionName : mapFields.keySet())
    {
      Map<String, String> tempMap = mapFields.get(partitionName);
      if (tempMap != null)
      {
        map.put(partitionName, tempMap.get(CurrentStateProperty.CURRENT_STATE.toString()));
      }
    }
    return map;
  }

  public String getSessionId()
  {
    return _record.getSimpleField(CurrentStateProperty.SESSION_ID.toString());
  }
  public void setSessionId(String sessionId)
  {
    _record.setSimpleField(CurrentStateProperty.SESSION_ID.toString(), sessionId);
  }

  public String getState(String partitionName)
  {
    Map<String, Map<String, String>> mapFields = _record.getMapFields();
    Map<String, String> mapField = mapFields.get(partitionName);
    if (mapField != null)
    {
      return mapField.get(CurrentStateProperty.CURRENT_STATE.toString());
    }
    return null;
  }

  public void setStateModelDefRef(String stateModelName)
  {
    _record.setSimpleField(CurrentStateProperty.STATE_MODEL_DEF.toString(), stateModelName);
  }

  public String getStateModelDefRef()
  {
    return _record.getSimpleField(CurrentStateProperty.STATE_MODEL_DEF.toString());
  }

  public void setState(String partitionName, String state)
  {
    Map<String, Map<String, String>> mapFields = _record.getMapFields();
    if (mapFields.get(partitionName) == null)
    {
      mapFields.put(partitionName, new TreeMap<String, String>());
    }
    mapFields.get(partitionName).put(CurrentStateProperty.CURRENT_STATE.toString(), state);
  }
  
  @Override
  public boolean isValid()
  {
    if(getStateModelDefRef() == null)
    {
      LOG.error("Current state does not contain state model ref. id:" + getResourceName());
      return false;
    }
    if(getSessionId() == null)
    {
      LOG.error("CurrentState does not contain session id, id : " + getResourceName());
      return false;
    }
    return true;
  }

}<|MERGE_RESOLUTION|>--- conflicted
+++ resolved
@@ -10,23 +10,14 @@
 import com.linkedin.helix.ZNRecordDecorator;
 
 /**
- * Current states of partitions in a resource 
+ * Current states of partitions in a resource
  */
 public class CurrentState extends ZNRecordDecorator
 {
   private static Logger LOG = Logger.getLogger(CurrentState.class);
 
-  public enum CurrentStateProperty
-  {
-    SESSION_ID,
-    CURRENT_STATE,
-    STATE_MODEL_DEF,
-<<<<<<< HEAD
-    RESOURCE_GROUP,
-    STATE_MODEL_FACTORY_NAME,
-=======
-    RESOURCE
->>>>>>> ac0000ea
+  public enum CurrentStateProperty {
+    SESSION_ID, CURRENT_STATE, STATE_MODEL_DEF, STATE_MODEL_FACTORY_NAME, RESOURCE
   }
 
   public CurrentState(String resourceName)
@@ -63,6 +54,7 @@
   {
     return _record.getSimpleField(CurrentStateProperty.SESSION_ID.toString());
   }
+
   public void setSessionId(String sessionId)
   {
     _record.setSimpleField(CurrentStateProperty.SESSION_ID.toString(), sessionId);
@@ -98,16 +90,26 @@
     }
     mapFields.get(partitionName).put(CurrentStateProperty.CURRENT_STATE.toString(), state);
   }
-  
+
+  public void setStateModelFactoryName(String factoryName)
+  {
+    _record.setSimpleField(CurrentStateProperty.STATE_MODEL_FACTORY_NAME.toString(), factoryName);
+  }
+
+  public String getStateModelFactoryName()
+  {
+    return _record.getSimpleField(CurrentStateProperty.STATE_MODEL_FACTORY_NAME.toString());
+  }
+
   @Override
   public boolean isValid()
   {
-    if(getStateModelDefRef() == null)
+    if (getStateModelDefRef() == null)
     {
       LOG.error("Current state does not contain state model ref. id:" + getResourceName());
       return false;
     }
-    if(getSessionId() == null)
+    if (getSessionId() == null)
     {
       LOG.error("CurrentState does not contain session id, id : " + getResourceName());
       return false;
