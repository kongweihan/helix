--- conflicted
+++ resolved
@@ -12,8 +12,8 @@
 import com.linkedin.helix.model.LiveInstance;
 import com.linkedin.helix.model.Message;
 import com.linkedin.helix.model.Message.MessageType;
+import com.linkedin.helix.model.Partition;
 import com.linkedin.helix.model.Resource;
-import com.linkedin.helix.model.Partition;
 import com.linkedin.helix.model.StateModelDefinition;
 
 /**
@@ -31,31 +31,16 @@
   {
     HelixManager manager = event.getAttribute("helixmanager");
     ClusterDataCache cache = event.getAttribute("ClusterDataCache");
-<<<<<<< HEAD
-    Map<String, ResourceGroup> resourceGroupMap = event.getAttribute(AttributeName.RESOURCE_GROUPS
-        .toString());
+    Map<String, Resource> resourceMap = event.getAttribute(AttributeName.RESOURCES.toString());
     CurrentStateOutput currentStateOutput = event.getAttribute(AttributeName.CURRENT_STATE
         .toString());
     BestPossibleStateOutput bestPossibleStateOutput = event
         .getAttribute(AttributeName.BEST_POSSIBLE_STATE.toString());
-    if (manager == null || cache == null || resourceGroupMap == null || currentStateOutput == null
+    if (manager == null || cache == null || resourceMap == null || currentStateOutput == null
         || bestPossibleStateOutput == null)
     {
       throw new StageException("Missing attributes in event:" + event
-          + ". Requires HelixManager|DataCache|RESOURCE_GROUPS|CURRENT_STATE|BEST_POSSIBLE_STATE");
-=======
-    Map<String, Resource> resourceMap = event
-        .getAttribute(AttributeName.RESOURCES.toString());
-    CurrentStateOutput currentStateOutput = event
-        .getAttribute(AttributeName.CURRENT_STATE.toString());
-    BestPossibleStateOutput bestPossibleStateOutput = event
-        .getAttribute(AttributeName.BEST_POSSIBLE_STATE.toString());
-    if (manager == null || cache == null || resourceMap == null
-        || currentStateOutput == null || bestPossibleStateOutput == null)
-    {
-      throw new StageException("Missing attributes in event:" + event
-       + ". Requires HelixManager|DataCache|RESOURCES|CURRENT_STATE|BEST_POSSIBLE_STATE");
->>>>>>> ac0000ea
+          + ". Requires HelixManager|DataCache|RESOURCES|CURRENT_STATE|BEST_POSSIBLE_STATE");
     }
 
     Map<String, LiveInstance> liveInstances = cache.getLiveInstances();
@@ -69,48 +54,27 @@
 
     for (String resourceName : resourceMap.keySet())
     {
-<<<<<<< HEAD
-      ResourceGroup resourceGroup = resourceGroupMap.get(resourceGroupName);
-      StateModelDefinition stateModelDef = cache.getStateModelDef(resourceGroup
-          .getStateModelDefRef());
-=======
       Resource resource = resourceMap.get(resourceName);
       StateModelDefinition stateModelDef = cache.getStateModelDef(resource.getStateModelDefRef());
->>>>>>> ac0000ea
 
       for (Partition partition : resource.getPartitions())
       {
-<<<<<<< HEAD
         Map<String, String> instanceStateMap = bestPossibleStateOutput.getInstanceStateMap(
-            resourceGroupName, resource);
-=======
-        Map<String, String> instanceStateMap = bestPossibleStateOutput
-            .getInstanceStateMap(resourceName, partition);
->>>>>>> ac0000ea
+            resourceName, partition);
 
         for (String instanceName : instanceStateMap.keySet())
         {
           String desiredState = instanceStateMap.get(instanceName);
 
-<<<<<<< HEAD
-          String currentState = currentStateOutput.getCurrentState(resourceGroupName, resource,
+          String currentState = currentStateOutput.getCurrentState(resourceName, partition,
               instanceName);
-=======
-          String currentState = currentStateOutput.getCurrentState(
-              resourceName, partition, instanceName);
->>>>>>> ac0000ea
           if (currentState == null)
           {
             currentState = stateModelDef.getInitialState();
           }
 
-<<<<<<< HEAD
-          String pendingState = currentStateOutput.getPendingState(resourceGroupName, resource,
+          String pendingState = currentStateOutput.getPendingState(resourceName, partition,
               instanceName);
-=======
-          String pendingState = currentStateOutput.getPendingState(
-              resourceName, partition, instanceName);
->>>>>>> ac0000ea
 
           String nextState;
           nextState = stateModelDef.getNextStateForTransition(currentState, desiredState);
@@ -123,28 +87,17 @@
               {
                 if (logger.isDebugEnabled())
                 {
-<<<<<<< HEAD
-                  logger.debug("Message already exists at" + instanceName + " to transition"
-                      + resource.getResourceKeyName() + " from " + currentState + " to "
-                      + nextState);
+                  logger
+                      .debug("Message already exists at" + instanceName + " to transition"
+                          + partition.getPartitionName() + " from " + currentState + " to "
+                          + nextState);
                 }
               } else
               {
-                Message message = createMessage(manager, resourceGroupName,
-                    resource.getResourceKeyName(), instanceName, currentState, nextState,
+                Message message = createMessage(manager, resourceName,
+                    partition.getPartitionName(), instanceName, currentState, nextState,
                     sessionIdMap.get(instanceName), stateModelDef.getId(),
-                    resourceGroup.getStateModelFactoryName());
-=======
-                  logger.debug("Message already exists at" + instanceName
-                               + " to transition"+ partition.getPartitionName() +" from "
-                               + currentState + " to " + nextState );
-                }
-              } else
-              {
-                Message message = createMessage(manager,resourceName,
-                    partition.getPartitionName(), instanceName, currentState,
-                    nextState, sessionIdMap.get(instanceName), stateModelDef.getId());
->>>>>>> ac0000ea
+                    resource.getStateModelFactoryname());
 
                 output.addMessage(resourceName, partition, message);
               }
@@ -155,25 +108,17 @@
             }
           }
         }
-
       }
     }
     event.addAttribute(AttributeName.MESSAGES_ALL.toString(), output);
   }
 
-<<<<<<< HEAD
-  private Message createMessage(HelixManager manager, String resourceGroupName,
-      String resourceKeyName, String instanceName, String currentState, String nextState,
-      String sessionId, String stateModelDefName, String stateModelFactoryName)
-=======
-  private Message createMessage(HelixManager manager,String resourceName,
-      String partitionName, String instanceName, String currentState,
-      String nextState, String sessionId, String stateModelDefName)
->>>>>>> ac0000ea
+  private Message createMessage(HelixManager manager, String resourceName, String partitionName,
+      String instanceName, String currentState, String nextState, String sessionId,
+      String stateModelDefName, String stateModelFactoryName)
   {
     String uuid = UUID.randomUUID().toString();
     Message message = new Message(MessageType.STATE_TRANSITION, uuid);
-    // message.setMsgId(uuid);
     message.setSrcName(manager.getInstanceName());
     message.setTgtName(instanceName);
     message.setMsgState("new");
