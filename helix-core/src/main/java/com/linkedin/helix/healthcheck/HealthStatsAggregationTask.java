--- conflicted
+++ resolved
@@ -106,7 +106,6 @@
 
     if (_timer == null)
     {
-<<<<<<< HEAD
       // Remove all the previous health check values, if any
       HelixDataAccessor accessor = _manager.getHelixDataAccessor();
       List<String> existingHealthRecordNames = accessor.getChildNames(accessor.keyBuilder().healthReports(_manager.getInstanceName()));
@@ -116,10 +115,7 @@
         accessor.removeProperty(accessor.keyBuilder().healthReport(_manager.getInstanceName(),healthReportName));
       }
       
-      _timer = new Timer();
-=======
       _timer = new Timer(true);
->>>>>>> 0ef50e56
       _timer.scheduleAtFixedRate(this, new Random().nextInt(_delay), _period);
     }
     else
