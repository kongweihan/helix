--- conflicted
+++ resolved
@@ -102,29 +102,16 @@
    */
   public void start() throws Exception
   {
-<<<<<<< HEAD
     if (_callback == null || _notificationTypes == null || _notificationTypes.size() == 0
-        || _resGroupName == null)
+        || _resourceName == null)
     {
-      throw new IllegalArgumentException("Require callback | notificationTypes | resourceGroupName");
-=======
-    if (_callback == null || _notificationTypes == null
-        || _notificationTypes.size() == 0 || _resourceName == null)
-    {
-      throw new IllegalArgumentException(
-          "Require callback | notificationTypes | resourceName");
->>>>>>> ac0000ea
+      throw new IllegalArgumentException("Require callback | notificationTypes | resourceName");
     }
 
     _stateModelFty = new GenericLeaderStandbyStateModelFactory(_callback, _notificationTypes);
 
     StateMachineEngine stateMach = _manager.getStateMachineEngine();
-<<<<<<< HEAD
-    stateMach.registerStateModelFactory(LEADER_STANDBY, _stateModelFty, _resGroupName);
-=======
-    stateMach.registerStateModelFactory(LEADER_STANDBY, _resourceName,
-        _stateModelFty);
->>>>>>> ac0000ea
+    stateMach.registerStateModelFactory(LEADER_STANDBY, _stateModelFty, _resourceName);
     ZkClient zkClient = null;
     try
     {
@@ -140,37 +127,20 @@
       idealState.setReplicas(StateModelToken.ANY_LIVEINSTANCE.toString());
       idealState.setNumPartitions(1);
       idealState.setStateModelDefRef(LEADER_STANDBY);
-<<<<<<< HEAD
+      idealState.setStateModelFactoryName(_resourceName);
       List<String> prefList = new ArrayList<String>(Arrays.asList(StateModelToken.ANY_LIVEINSTANCE
           .toString()));
-      idealState.getRecord().setListField(_resGroupName + "_0", prefList);
+      idealState.getRecord().setListField(_resourceName + "_0", prefList);
 
       List<String> idealStates = accessor.getChildNames(PropertyType.IDEALSTATES);
-      while (idealStates == null || !idealStates.contains(_resGroupName))
+      while (idealStates == null || !idealStates.contains(_resourceName))
       {
-        accessor.setProperty(PropertyType.IDEALSTATES, idealState, _resGroupName);
+        accessor.setProperty(PropertyType.IDEALSTATES, idealState, _resourceName);
         idealStates = accessor.getChildNames(PropertyType.IDEALSTATES);
       }
 
-      LOG.info("Set idealState for participantLeader:" + _resGroupName + ", idealState:"
+      LOG.info("Set idealState for participantLeader:" + _resourceName + ", idealState:"
           + idealState);
-=======
-      List<String> prefList = new ArrayList<String>(
-          Arrays.asList(StateModelToken.ANY_LIVEINSTANCE.toString()));
-      idealState.getRecord().setListField(_resourceName + "_0", prefList);
-
-      List<String> idealStates = accessor
-          .getChildNames(PropertyType.IDEALSTATES);
-      while (idealStates == null || !idealStates.contains(_resourceName))
-      {
-        accessor.setProperty(PropertyType.IDEALSTATES, idealState,
-            _resourceName);
-        idealStates = accessor.getChildNames(PropertyType.IDEALSTATES);
-      }
-
-      LOG.info("Set idealState for participantLeader:" + _resourceName
-          + ", idealState:" + idealState);
->>>>>>> ac0000ea
     } finally
     {
       if (zkClient != null && zkClient.getConnection() != null)
@@ -184,15 +154,8 @@
 
   public void stop()
   {
-<<<<<<< HEAD
-    LOG.info("Removing stateModelFactory for " + _resGroupName);
+    LOG.info("Removing stateModelFactory for " + _resourceName);
     _manager.getStateMachineEngine().removeStateModelFactory(LEADER_STANDBY, _stateModelFty,
-        _resGroupName);
-=======
-    LOG.info("Removing stateModelFactory for " + _resourceName);
-    _manager.getStateMachineEngine().removeStateModelFactory(LEADER_STANDBY,
-        _resourceName, _stateModelFty);
->>>>>>> ac0000ea
-
+        _resourceName);
   }
 }