/**
 * Copyright (C) 2012 LinkedIn Inc <opensource@linkedin.com>
 *
 * Licensed under the Apache License, Version 2.0 (the "License");
 * you may not use this file except in compliance with the License.
 * You may obtain a copy of the License at
 *
 *         http://www.apache.org/licenses/LICENSE-2.0
 *
 * Unless required by applicable law or agreed to in writing, software
 * distributed under the License is distributed on an "AS IS" BASIS,
 * WITHOUT WARRANTIES OR CONDITIONS OF ANY KIND, either express or implied.
 * See the License for the specific language governing permissions and
 * limitations under the License.
 */
package com.linkedin.helix.webapp.resources;

import java.io.IOException;
import java.io.PrintWriter;
import java.io.StringReader;
import java.io.StringWriter;
import java.util.ArrayList;
import java.util.Arrays;
import java.util.HashMap;
import java.util.HashSet;
import java.util.List;
import java.util.Map;
import java.util.Set;
import java.util.TreeMap;

import org.codehaus.jackson.JsonGenerationException;
import org.codehaus.jackson.JsonParseException;
import org.codehaus.jackson.map.JsonMappingException;
import org.codehaus.jackson.map.ObjectMapper;
import org.codehaus.jackson.map.SerializationConfig;
import org.codehaus.jackson.type.TypeReference;
import org.restlet.data.Form;
import org.restlet.data.MediaType;

import com.linkedin.helix.HelixDataAccessor;
import com.linkedin.helix.HelixException;
import com.linkedin.helix.HelixProperty;
import com.linkedin.helix.PropertyKey;
import com.linkedin.helix.PropertyKey.Builder;
import com.linkedin.helix.PropertyType;
import com.linkedin.helix.ZNRecord;
import com.linkedin.helix.manager.zk.ZKHelixDataAccessor;
import com.linkedin.helix.manager.zk.ZNRecordSerializer;
import com.linkedin.helix.manager.zk.ZkBaseDataAccessor;
import com.linkedin.helix.manager.zk.ZkClient;
import com.linkedin.helix.model.LiveInstance.LiveInstanceProperty;
import com.linkedin.helix.tools.ClusterSetup;
import com.linkedin.helix.util.HelixUtil;

public class ClusterRepresentationUtil
{
<<<<<<< HEAD
  public static final String _jsonParameters    = "jsonParameters";
  public static final String _managementCommand = "command";
  public static final String _newIdealState     = "newIdealState";
  public static final String _newModelDef       = "newStateModelDef";
  public static final String _enabled           = "enabled";
=======
  public static final String _jsonParameters                        = "jsonParameters";
  public static final String _managementCommand                     = "command";
  public static final String _newIdealState                         = "newIdealState";
  public static final String _newModelDef                           = "newStateModelDef";
  public static final String _enabled                               = "enabled";
  
  public static Map<String, Set<String>> s_aliases;
  static
  {
    s_aliases = new HashMap<String, Set<String>>();
    s_aliases.put(ClusterSetup.addResource, new HashSet<String>(Arrays.asList(new String[] {"addResourceGroup"})));
    s_aliases.put(ClusterSetup.activateCluster, new HashSet<String>(Arrays.asList(new String[] {"enableStorageCluster"})));
    s_aliases.put(ClusterSetup.addInstance, new HashSet<String>(Arrays.asList(new String[] {"addInstance"})));
    
  }
>>>>>>> 0d6ec765

  // public static String getClusterPropertyAsString(String zkServer, String clusterName,
  // PropertyType clusterProperty, String key, MediaType mediaType)
  public static String getClusterPropertyAsString(ZkClient zkClient,
                                                  String clusterName,
                                                  PropertyKey propertyKey,
                                                  // String key,
                                                  MediaType mediaType)

  throws JsonGenerationException,
      JsonMappingException,
      IOException
  {
    return getClusterPropertyAsString(zkClient, clusterName, mediaType, propertyKey);
  }

  // public static String getClusterPropertyAsString(String zkServer, String clusterName,
  // MediaType mediaType, PropertyType clusterProperty, String... keys)
  public static String getClusterPropertyAsString(ZkClient zkClient,
                                                  String clusterName,
                                                  MediaType mediaType,
                                                  PropertyKey propertyKey) throws JsonGenerationException,
      JsonMappingException,
      IOException
  {

    ZKHelixDataAccessor accessor =
        new ZKHelixDataAccessor(clusterName, new ZkBaseDataAccessor<ZNRecord>(zkClient));

    HelixProperty property = accessor.getProperty(propertyKey);
    ZNRecord record = property == null? null : property.getRecord();
    return ZNRecordToJson(record);
  }

  // public static String getInstancePropertyListAsString(String zkServer,
  // String clusterName,
  // String instanceName,
  // PropertyType instanceProperty,
  // String key,
  // MediaType mediaType) throws JsonGenerationException,
  // JsonMappingException,
  // IOException
  // {
  // ZkClient zkClient = ZKClientPool.getZkClient(zkServer);
  // zkClient.setZkSerializer(new ZNRecordSerializer());
  //
  // String path =
  // HelixUtil.getInstancePropertyPath(clusterName, instanceName, instanceProperty)
  // + "/" + key;
  // if (zkClient.exists(path))
  // {
  // DataAccessor accessor = new ZKDataAccessor(clusterName, zkClient);
  // List<ZNRecord> records =
  // accessor.getChildValues(instanceProperty, instanceName, key);
  // return ObjectToJson(records);
  // }
  //
  // return ObjectToJson(new ArrayList<ZNRecord>());
  // }

  public static String getInstancePropertyNameListAsString(ZkClient zkClient,
                                                           String clusterName,
                                                           String instanceName,
                                                           PropertyType instanceProperty,
                                                           String key,
                                                           MediaType mediaType) throws JsonGenerationException,
      JsonMappingException,
      IOException
  {
    String path =
        HelixUtil.getInstancePropertyPath(clusterName, instanceName, instanceProperty)
            + "/" + key;
    if (zkClient.exists(path))
    {
      List<String> recordNames = zkClient.getChildren(path);
      return ObjectToJson(recordNames);
    }

    return ObjectToJson(new ArrayList<String>());
  }

  public static String getInstancePropertyAsString(ZkClient zkClient,
                                                   String clusterName,
                                                   PropertyKey propertyKey,
                                                   MediaType mediaType) throws JsonGenerationException,
      JsonMappingException,
      IOException
  {
    ZKHelixDataAccessor accessor =
        new ZKHelixDataAccessor(clusterName, new ZkBaseDataAccessor(zkClient));

    ZNRecord records = accessor.getProperty(propertyKey).getRecord();
    return ZNRecordToJson(records);
  }

  public static String getInstancePropertiesAsString(ZkClient zkClient,
                                                     String clusterName,
                                                     PropertyKey propertyKey,
                                                     MediaType mediaType) throws JsonGenerationException,
      JsonMappingException,
      IOException
  {
    zkClient.setZkSerializer(new ZNRecordSerializer());
    ZKHelixDataAccessor accessor =
        new ZKHelixDataAccessor(clusterName, new ZkBaseDataAccessor(zkClient));

    List<ZNRecord> records =
        HelixProperty.convertToList(accessor.getChildValues(propertyKey));
    return ObjectToJson(records);
  }

  public static String getPropertyAsString(ZkClient zkClient,
                                           String clusterName,
                                           PropertyKey propertyKey,
                                           MediaType mediaType) throws JsonGenerationException,
      JsonMappingException,
      IOException
  {
    ZKHelixDataAccessor accessor =
        new ZKHelixDataAccessor(clusterName, new ZkBaseDataAccessor(zkClient));

    ZNRecord record = accessor.getProperty(propertyKey).getRecord();
    return ObjectToJson(record);
  }

  public static String ZNRecordToJson(ZNRecord record) throws JsonGenerationException,
      JsonMappingException,
      IOException
  {
    return ObjectToJson(record);
  }

  public static String ObjectToJson(Object object) throws JsonGenerationException,
      JsonMappingException,
      IOException
  {
    ObjectMapper mapper = new ObjectMapper();
    SerializationConfig serializationConfig = mapper.getSerializationConfig();
    serializationConfig.set(SerializationConfig.Feature.INDENT_OUTPUT, true);

    StringWriter sw = new StringWriter();
    mapper.writeValue(sw, object);

    return sw.toString();
  }

  public static HelixDataAccessor getClusterDataAccessor(ZkClient zkClient,
                                                         String clusterName)
  {
    return new ZKHelixDataAccessor(clusterName, new ZkBaseDataAccessor(zkClient));
  }

  public static <T extends Object> T JsonToObject(Class<T> clazz, String jsonString) throws JsonParseException,
      JsonMappingException,
      IOException
  {
    StringReader sr = new StringReader(jsonString);
    ObjectMapper mapper = new ObjectMapper();
    return mapper.readValue(sr, clazz);

  }

  public static Map<String, String> JsonToMap(String jsonString) throws JsonParseException,
      JsonMappingException,
      IOException
  {
    StringReader sr = new StringReader(jsonString);
    ObjectMapper mapper = new ObjectMapper();

    TypeReference<TreeMap<String, String>> typeRef =
        new TypeReference<TreeMap<String, String>>()
        {
        };

    return mapper.readValue(sr, typeRef);
  }

  public static Map<String, String> getFormJsonParameters(Form form) throws JsonParseException,
      JsonMappingException,
      IOException
  {
    String jsonPayload = form.getFirstValue(_jsonParameters, true);
    return ClusterRepresentationUtil.JsonToMap(jsonPayload);
  }

  public static Map<String, String> getFormJsonParameters(Form form, String key) throws JsonParseException,
      JsonMappingException,
      IOException
  {
    String jsonPayload = form.getFirstValue(key, true);
    return ClusterRepresentationUtil.JsonToMap(jsonPayload);
  }

  public static String getFormJsonParameterString(Form form, String key) throws JsonParseException,
      JsonMappingException,
      IOException
  {
    return form.getFirstValue(key, true);
  }

  public static <T extends Object> T getFormJsonParameters(Class<T> clazz,
                                                           Form form,
                                                           String key) throws JsonParseException,
      JsonMappingException,
      IOException
  {
    return JsonToObject(clazz, form.getFirstValue(key, true));
  }

  public static Map<String, String> getFormJsonParametersWithCommandVerified(Form form,
                                                                             String commandValue) throws JsonParseException,
      JsonMappingException,
      IOException
  {
    String jsonPayload = form.getFirstValue(_jsonParameters, true);
    if (jsonPayload == null || jsonPayload.isEmpty())
    {
      throw new HelixException("'" + _jsonParameters + "' in the POST body is empty");
    }
    Map<String, String> paraMap = ClusterRepresentationUtil.JsonToMap(jsonPayload);
    if (!paraMap.containsKey(_managementCommand))
    {
      throw new HelixException("Missing management paramater '" + _managementCommand
          + "'");
    }
    if (!paraMap.get(_managementCommand).equalsIgnoreCase(commandValue) && 
        !(s_aliases.get(commandValue)!= null && s_aliases.get(commandValue).contains(paraMap.get(_managementCommand)))
        )
    {
      throw new HelixException(_managementCommand + " must be '" + commandValue + "'");
    }
    return paraMap;
  }
  
  public static Map<String, String> getFormJsonParametersWithCommandVerified(Form form,
      String commandValue, Set<String> aliases) throws JsonParseException,
      JsonMappingException,
      IOException
  {
    String jsonPayload = form.getFirstValue(_jsonParameters, true);
    if (jsonPayload == null || jsonPayload.isEmpty())
    {
      throw new HelixException("'" + _jsonParameters + "' in the POST body is empty");
    }
    Map<String, String> paraMap = ClusterRepresentationUtil.JsonToMap(jsonPayload);
    if (!paraMap.containsKey(_managementCommand))
    {
      throw new HelixException("Missing management paramater '" + _managementCommand + "'");
    }
    if (!paraMap.get(_managementCommand).equalsIgnoreCase(commandValue) && !aliases.contains(paraMap.get(_managementCommand)))
    {
      throw new HelixException(_managementCommand + " must be '" + commandValue + "'");
    }
    return paraMap;
  }

  public static String getErrorAsJsonStringFromException(Exception e)
  {
    StringWriter sw = new StringWriter();
    PrintWriter pw = new PrintWriter(sw);
    e.printStackTrace(pw);

    String error = e.getMessage() + '\n' + sw.toString();
    Map<String, String> result = new TreeMap<String, String>();
    result.put("ERROR", error);
    try
    {
      return ObjectToJson(result);
    }
    catch (Exception e1)
    {
      StringWriter sw1 = new StringWriter();
      PrintWriter pw1 = new PrintWriter(sw1);
      e.printStackTrace(pw1);
      return "{\"ERROR\": \"" + sw1.toString() + "\"}";
    }
  }

  public static String getInstanceSessionId(ZkClient zkClient,
                                            String clusterName,
                                            String instanceName)
  {
    ZKHelixDataAccessor accessor =
        new ZKHelixDataAccessor(clusterName, new ZkBaseDataAccessor(zkClient));
    Builder keyBuilder = accessor.keyBuilder();

    ZNRecord liveInstance =
        accessor.getProperty(keyBuilder.liveInstance(instanceName)).getRecord();

    return liveInstance.getSimpleField(LiveInstanceProperty.SESSION_ID.toString());
  }

  public static List<String> getInstancePropertyList(ZkClient zkClient,
                                                     String clusterName,
                                                     String instanceName,
                                                     PropertyType property,
                                                     String key)
  {
    String propertyPath =
        HelixUtil.getInstancePropertyPath(clusterName, instanceName, property) + "/"
            + key;

    return zkClient.getChildren(propertyPath);

  }
}<|MERGE_RESOLUTION|>--- conflicted
+++ resolved
@@ -54,13 +54,13 @@
 
 public class ClusterRepresentationUtil
 {
-<<<<<<< HEAD
-  public static final String _jsonParameters    = "jsonParameters";
-  public static final String _managementCommand = "command";
-  public static final String _newIdealState     = "newIdealState";
-  public static final String _newModelDef       = "newStateModelDef";
-  public static final String _enabled           = "enabled";
-=======
+//<<<<<<< HEAD
+//  public static final String _jsonParameters    = "jsonParameters";
+//  public static final String _managementCommand = "command";
+//  public static final String _newIdealState     = "newIdealState";
+//  public static final String _newModelDef       = "newStateModelDef";
+//  public static final String _enabled           = "enabled";
+//=======
   public static final String _jsonParameters                        = "jsonParameters";
   public static final String _managementCommand                     = "command";
   public static final String _newIdealState                         = "newIdealState";
@@ -76,7 +76,7 @@
     s_aliases.put(ClusterSetup.addInstance, new HashSet<String>(Arrays.asList(new String[] {"addInstance"})));
     
   }
->>>>>>> 0d6ec765
+// >>>>>>> 0d6ec7658795096b939c122617a56bb1aa18e0f7
 
   // public static String getClusterPropertyAsString(String zkServer, String clusterName,
   // PropertyType clusterProperty, String key, MediaType mediaType)
